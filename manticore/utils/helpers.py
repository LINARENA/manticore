--- conflicted
+++ resolved
@@ -101,14 +101,7 @@
 
     def __get__(self, obj, objtype):
         '''Support instance methods.'''
-<<<<<<< HEAD
         return functools.partial(self.__call__, obj)
-=======
-        return functools.partial(self.__call__, obj)
-
-
-def is_binja_disassembler(disasm):
-    return disasm == "binja-il"
 
 
 class CacheDict(OrderedDict):
@@ -143,5 +136,4 @@
         purge_count = int(len(self) * self._purge_percent)
         for i in range(purge_count):
             self.popitem(last=False)
-        self._hits -= purge_count
->>>>>>> 82f67132
+        self._hits -= purge_count