--- conflicted
+++ resolved
@@ -4,18 +4,16 @@
 import fcntl
 import logging
 import socket
-<<<<<<< HEAD
-import time
-=======
 import struct
 from typing import Union, List, TypeVar, cast
->>>>>>> c29f7cf8
 
 import io
 import os
 import random
 from elftools.elf.descriptions import describe_symbol_type
-# Remove in favor of binary.py
+import time
+
+#Remove in favor of binary.py
 from elftools.elf.elffile import ELFFile
 from elftools.elf.sections import SymbolTableSection
 
@@ -413,12 +411,9 @@
         # Many programs to support SLinux
         self.programs = program
         self.disasm = disasm
-<<<<<<< HEAD
         self._concrete = kwargs.pop('concrete', False)
-=======
         self.envp = envp
         self.argv = argv
->>>>>>> c29f7cf8
 
         # dict of [int -> (int, int)] where tuple is (soft, hard) limits
         self._rlimits = {
@@ -1231,11 +1226,7 @@
                             "of the path + 1. Returning ERANGE")
                 return -errno.ERANGE
 
-<<<<<<< HEAD
-            if not self.current.memory.access_ok(slice(buf, buf+length), 'w'):
-=======
             if not self.current.memory.access_ok(slice(buf, buf + length), 'w'):
->>>>>>> c29f7cf8
                 logger.info("GETCWD: buf within invalid memory. Returning EFAULT")
                 return -errno.EFAULT
 
@@ -1274,12 +1265,7 @@
         return 0
 
     def sys_read(self, fd, buf, count):
-<<<<<<< HEAD
-
-        data = ''
-=======
         data: bytes = bytes()
->>>>>>> c29f7cf8
         if count != 0:
             # TODO check count bytes from buf
             if buf not in self.current.memory:  # or not  self.current.memory.isValid(buf+count):
@@ -1613,19 +1599,6 @@
             logger.info("DUP2: newfd is above max descriptor table size")
             return -errno.EBADF
 
-<<<<<<< HEAD
-        if  self._is_fd_open(newfd):
-            self.sys_close(newfd)
-
-        if newfd >= len(self.files):
-            self.files.extend([None]*(newfd+1-len(self.files)))
-
-        self.files[newfd] = self.files[fd]
-
-        logger.debug('sys_dup2(%d,%d) -> %d', fd, newfd, newfd)
-        return newfd
-
-=======
         if self._is_fd_open(newfd):
             self._close(newfd)
 
@@ -1634,6 +1607,7 @@
 
         self.files[newfd] = self.files[fd]
 
+        logger.debug('sys_dup2(%d,%d) -> %d', fd, newfd, newfd)
         return newfd
 
     def sys_chroot(self, path):
@@ -1655,7 +1629,6 @@
 
         return -errno.EPERM
 
->>>>>>> c29f7cf8
     def sys_close(self, fd):
         '''
         Closes a file descriptor
@@ -2116,9 +2089,7 @@
             else:
                 raise Exception(f"Bad syscall index, {index}")
 
-        out = self._syscall_abi.invoke(implementation)
-
-        return out
+        return self._syscall_abi.invoke(implementation)
 
     def sys_clock_gettime(self, clock_id, timespec):
         logger.info("sys_clock_time not really implemented")
@@ -2483,11 +2454,7 @@
     """
 
     def __init__(self, programs, argv=None, envp=None, symbolic_files=None,
-<<<<<<< HEAD
-                 disasm='capstone', **kwargs):
-=======
-                 disasm='capstone', pure_symbolic=False):
->>>>>>> c29f7cf8
+                 disasm='capstone', pure_symbolic=False, **kwargs):
         argv = [] if argv is None else argv
         envp = [] if envp is None else envp
         symbolic_files = [] if symbolic_files is None else symbolic_files
@@ -2496,15 +2463,7 @@
         self._pure_symbolic = pure_symbolic
         self.random = 0
         self.symbolic_files = symbolic_files
-<<<<<<< HEAD
-        super(SLinux, self).__init__(programs,
-                                     argv=argv,
-                                     envp=envp,
-                                     disasm=disasm, **kwargs)
-
-=======
-        super().__init__(programs, argv=argv, envp=envp, disasm=disasm)
->>>>>>> c29f7cf8
+        super().__init__(programs, argv=argv, envp=envp, disasm=disasm, **kwargs)
 
     def _mk_proc(self, arch):
         if arch in {'i386', 'armv7'}:
@@ -2637,11 +2596,7 @@
         return super().sys_recv(sockfd, buf, count, flags)
 
     def sys_accept(self, sockfd, addr, addrlen, flags):
-<<<<<<< HEAD
-        #TODO(yan): Transmit some symbolic bytes as soon as we start.
-=======
         # TODO(yan): Transmit some symbolic bytes as soon as we start.
->>>>>>> c29f7cf8
         # Remove this hack once no longer needed.
 
         fd = super().sys_accept(sockfd, addr, addrlen, flags)
